--- conflicted
+++ resolved
@@ -825,11 +825,7 @@
         # הוסף הצגת הערה אם קיימת
         note = file_data.get('description') or ''
         note_line = f"\n📝 הערה: {html_escape(note)}\n\n" if note else "\n📝 הערה: —\n\n"
-<<<<<<< HEAD
         await TelegramUtils.safe_edit_message_text(
-=======
-        await _safe_edit_message_text(
->>>>>>> 8946c6d3
             f"🎯 *מרכז בקרה מתקדם*\n\n"
             f"📄 **קובץ:** `{file_name}`\n"
             f"🧠 **שפה:** {language}{note_line}"
@@ -896,11 +892,7 @@
         # הוסף הצגת הערה אם קיימת
         note = file_data.get('description') or ''
         note_line = f"\n📝 הערה: {html_escape(note)}\n" if note else "\n📝 הערה: —\n"
-<<<<<<< HEAD
         await TelegramUtils.safe_edit_message_text(
-=======
-        await _safe_edit_message_text(
->>>>>>> 8946c6d3
             f"📄 *{file_name}* ({language}) - גרסה {version}{note_line}\n"
             f"```{language}\n{code_preview}\n```",
             reply_markup=reply_markup,
@@ -932,11 +924,7 @@
         
         file_name = file_data.get('file_name', 'קובץ')
         
-<<<<<<< HEAD
         await TelegramUtils.safe_edit_message_text(
-=======
-        await _safe_edit_message_text(
->>>>>>> 8946c6d3
             f"✏️ *עריכת קוד מתקדמת*\n\n"
             f"📄 **קובץ:** `{file_name}`\n\n"
             f"📝 שלח את הקוד החדש והמעודכן:",
