--- conflicted
+++ resolved
@@ -695,12 +695,8 @@
         # ודא שהקובץ שייך למשתמש
         doc = db.collection.find_one({"_id": ObjectId(file_id), "user_id": user_id})
         if not doc:
-<<<<<<< HEAD
             # במקום להציג שגיאה שגויה ואז הצלחה, נציג התראה קצרה בלבד ונפסיק
             await query.answer("קובץ לא נמצא", show_alert=False)
-=======
-            await query.edit_message_text("❌ קובץ לא נמצא או אין הרשאה")
->>>>>>> 96391574
             return ConversationHandler.END
         file_name = doc.get('file_name') or 'file.txt'
         code = doc.get('code') or doc.get('content') or doc.get('data') or ''
@@ -1795,7 +1791,6 @@
         elif data.startswith("share_pastebin_id:"):
             fid = data.split(":", 1)[1]
             return await share_single_by_id(update, context, service="pastebin", file_id=fid)
-<<<<<<< HEAD
         elif data.startswith("share_menu_idx:"):
             # תפריט שתף לפי אינדקס קובץ מה-cache
             idx = data.split(":", 1)[1]
@@ -1817,8 +1812,6 @@
             ]
             await query.edit_message_reply_markup(reply_markup=InlineKeyboardMarkup(kb))
             return ConversationHandler.END
-=======
->>>>>>> 96391574
         elif data.startswith("del_") or data.startswith("delete_"):
             return await handle_delete_confirmation(update, context)
         elif data.startswith("confirm_del_"):
