import logging
import os
import tempfile
from io import BytesIO
from typing import Any, Dict

from telegram import Update, InlineKeyboardButton, InlineKeyboardMarkup, InputFile
from telegram.ext import ContextTypes

from services import backup_service as backup_manager
from database import db
from handlers.pagination import build_pagination_row

logger = logging.getLogger(__name__)

# עזר לפורמט גודל

def _format_bytes(num: int) -> str:
	try:
		for unit in ["B", "KB", "MB", "GB"]:
			if num < 1024.0 or unit == "GB":
				return f"{num:.1f} {unit}" if unit != "B" else f"{int(num)} {unit}"
			num /= 1024.0
	except Exception:
		return str(num)
	return str(num)

# עזרי תצוגה לשמות/תאריכים בכפתורים
def _format_date(dt) -> str:
	try:
		return dt.strftime('%d/%m/%y %H:%M')
	except Exception:
		return str(dt)

def _truncate_middle(text: str, max_len: int) -> str:
	if len(text) <= max_len:
		return text
	if max_len <= 1:
		return text[:max_len]
	keep = max_len - 1
	front = keep // 2
	back = keep - front
	return text[:front] + '…' + text[-back:]

# עזר: מחזיר רק את שם הריפו ללא ה-owner (owner/repo → repo)
def _repo_only(repo_full: str) -> str:
	try:
		if not repo_full:
			return ""
		repo_full = str(repo_full)
		return repo_full.split('/', 1)[1] if '/' in repo_full else repo_full
	except Exception:
		return str(repo_full)

<<<<<<< HEAD
def _rating_to_emoji(rating: str) -> str:
	"""המרת מחרוזת דירוג (למשל "🏆 מצוין") לאימוג'י בלבד ("🏆")."""
	try:
		if not isinstance(rating, str):
			return ""
		r = rating.strip()
		if not r:
			return ""
		if "🏆" in r:
			return "🏆"
		if "👍" in r:
			return "👍"
		if "🤷" in r:
			return "🤷"
		# אם כבר אימוג'י בלבד הועבר
		if r in {"🏆", "👍", "🤷"}:
			return r
		# ברירת מחדל: בלי טקסט
		return ""
	except Exception:
		return ""

=======
>>>>>>> c2ac3b1a
def _build_download_button_text(info, force_hide_size: bool = False, vnum: int = None, rating: str = "") -> str:
	"""יוצר טקסט תמציתי לכפתור ההורדה הכולל שם עיקרי + תאריך/גודל.
	מוגבל לאורך בטוח עבור טלגרם (~64 תווים) תוך הבטחת הצגת התאריך."""
	MAX_LEN = 64
	# שם עיקרי
	if getattr(info, 'backup_type', '') == 'github_repo_zip' and getattr(info, 'repo', None):
		primary = _repo_only(str(info.repo))
	else:
		primary = "full"
	date_part = _format_date(getattr(info, 'created_at', ''))

	def build_button_text(prim: str, version_text: str = "", rating_text: str = "") -> str:
		# פורמט סופי: ⬇️ BKP zip <name> vN <rating?> - <date>
		parts = ["⬇️", "BKP", "zip", prim]
		if version_text:
			parts.append(version_text)
		if rating_text:
			parts.append(rating_text)
		left = " ".join([p for p in parts if p])
		return f"{left} - {date_part}"

	# אם יש צורך להסתיר את הגודל (למשל במצב מחיקה), בנה טקסט ללא הגודל
	version_text = f"v{vnum}" if vnum else ""
<<<<<<< HEAD
	rating_text = _rating_to_emoji(rating)
=======
	rating_text = rating.strip() if isinstance(rating, str) else ""
>>>>>>> c2ac3b1a
	if force_hide_size:
		prim_use = _truncate_middle(primary, 24)
		text = build_button_text(prim_use, version_text, rating_text)
		if len(text) <= MAX_LEN:
			return text
		for limit in (20, 16, 12, 10, 8, 6, 4):
			prim_use = _truncate_middle(primary, limit)
			text = build_button_text(prim_use, version_text, rating_text)
			if len(text) <= MAX_LEN:
				return text
		# נפילה: בלי דירוג
		text = build_button_text(prim_use, version_text, "")
		if len(text) <= MAX_LEN:
			return text
		# נפילה סופית: שם מקוצר מאוד
		return build_button_text(_truncate_middle(primary, 3), version_text, "")

	# גרסת מיזוג: בטל מסלול כפול ישן של force_hide_size ללא גרסה

	# התחלה עם תצורה מלאה ללא גודל, עם גרסה ודירוג
	prim_use = _truncate_middle(primary, 28)
	text = build_button_text(prim_use, version_text, rating_text)
	if len(text) <= MAX_LEN:
		return text
	# 1) קצר עוד את השם העיקרי
	for limit in (24, 20, 16, 12, 10, 8):
		prim_use = _truncate_middle(primary, limit)
		text = build_button_text(prim_use, version_text, rating_text)
		if len(text) <= MAX_LEN:
			return text
	# 2) נסה ללא דירוג
	text = build_button_text(prim_use, version_text, "")
	if len(text) <= MAX_LEN:
		return text
	# 3) נפילה סופית: שם קצר מאוד עם גרסה
	return build_button_text(_truncate_middle(primary, 4), version_text, "")

class BackupMenuHandler:
	"""תפריט גיבוי ושחזור מלא + נקודות שמירה בגיט"""
	def __init__(self):
		self.user_sessions: Dict[int, Dict[str, Any]] = {}
	
	def _get_session(self, user_id: int) -> Dict[str, Any]:
		if user_id not in self.user_sessions:
			self.user_sessions[user_id] = {}
		return self.user_sessions[user_id]
	
	async def show_backup_menu(self, update: Update, context: ContextTypes.DEFAULT_TYPE):
		query = update.callback_query if update.callback_query else None
		if query:
			await query.answer()
			message = query.edit_message_text
		else:
			message = update.message.reply_text
		
		keyboard = [
			[InlineKeyboardButton("📦 צור גיבוי מלא", callback_data="backup_create_full")],
			[InlineKeyboardButton("♻️ שחזור מגיבוי (ZIP)", callback_data="backup_restore_full_start")],
			[InlineKeyboardButton("🗂 גיבויים אחרונים", callback_data="backup_list")],
		]
		reply_markup = InlineKeyboardMarkup(keyboard)
		await message("בחר פעולה מתפריט הגיבוי/שחזור:", reply_markup=reply_markup)
	
	async def handle_callback_query(self, update: Update, context: ContextTypes.DEFAULT_TYPE):
		query = update.callback_query
		user_id = query.from_user.id
		data = query.data
		
		if data == "backup_create_full":
			await self._create_full_backup(update, context)
		elif data == "backup_restore_full_start":
			await self._show_backups_list(update, context)
		elif data == "backup_list":
			await self._show_backups_list(update, context, page=1)
		elif data.startswith("backup_page_"):
			try:
				page = int(data.split("_")[-1])
			except Exception:
				page = 1
			await self._show_backups_list(update, context, page=page)
		elif data.startswith("backup_restore_id:"):
			backup_id = data.split(":", 1)[1]
			await self._restore_by_id(update, context, backup_id)
		elif data.startswith("backup_download_id:"):
			backup_id = data.split(":", 1)[1]
			await self._download_by_id(update, context, backup_id)
		elif data == "backup_delete_mode_on":
			context.user_data["backup_delete_mode"] = True
			context.user_data["backup_delete_selected"] = set()
			await self._show_backups_list(update, context)
		elif data == "backup_delete_mode_off":
			context.user_data.pop("backup_delete_mode", None)
			context.user_data.pop("backup_delete_selected", None)
			await self._show_backups_list(update, context)
		elif data.startswith("backup_toggle_del:"):
			bid = data.split(":", 1)[1]
			sel = context.user_data.setdefault("backup_delete_selected", set())
			if bid in sel:
				sel.remove(bid)
			else:
				sel.add(bid)
			await self._show_backups_list(update, context)
		elif data == "backup_delete_confirm":
			sel = list(context.user_data.get("backup_delete_selected", set()) or [])
			if not sel:
				await query.answer("לא נבחרו פריטים", show_alert=True)
				return
			# הצג מסך אימות סופי
			txt = "האם אתה בטוח שברצונך למחוק את:"\
				+ "\n" + "\n".join(sel[:15]) + ("\n…" if len(sel) > 15 else "")
			kb = [
				[InlineKeyboardButton("✅ אישור מחיקה", callback_data="backup_delete_execute")],
				[InlineKeyboardButton("🔙 ביטול", callback_data="backup_delete_mode_off")],
			]
			await query.edit_message_text(txt, reply_markup=InlineKeyboardMarkup(kb))
		elif data == "backup_delete_execute":
			sel = list(context.user_data.get("backup_delete_selected", set()) or [])
			if not sel:
				await query.edit_message_text("לא נבחרו פריטים למחיקה")
				return
			# מחיקה בפועל
			try:
				res = backup_manager.delete_backups(user_id, sel)
				try:
					# נקה דירוגים
					from database import db as _db
					_db.delete_backup_ratings(user_id, sel)
				except Exception:
					pass
				deleted = res.get("deleted", 0)
				errs = res.get("errors", [])
				msg = f"✅ נמחקו {deleted} גיבויים"
				if errs:
					msg += f"\n⚠️ כשלים: {len(errs)}"
				await query.edit_message_text(msg)
				# נקה מצב מחיקה ורענן רשימה
				context.user_data.pop("backup_delete_mode", None)
				context.user_data.pop("backup_delete_selected", None)
				try:
					await self._show_backups_list(update, context)
				except Exception:
					pass
			except Exception as e:
				await query.edit_message_text(f"❌ שגיאה במחיקה: {e}")
		elif data.startswith("backup_rate:"):
			# פורמט: backup_rate:<backup_id>:<rating_key>
			try:
				_, b_id, rating_key = data.split(":", 2)
			except Exception:
				await query.answer("בקשה לא תקפה", show_alert=True)
				return
			# שמור דירוג
			rating_map = {
				"excellent": "🏆 מצוין",
				"good": "👍 טוב",
				"ok": "🤷 סביר",
			}
			rating_value = rating_map.get(rating_key, rating_key)
			try:
				db.save_backup_rating(user_id, b_id, rating_value)
				# נסה לערוך את הודעת הסיכום אם שמרנו אותה בסשן
				try:
					summary_cache = context.user_data.get("backup_summaries", {})
					meta = summary_cache.get(b_id)
					if meta:
						chat_id = meta.get("chat_id")
						message_id = meta.get("message_id")
						base_text = meta.get("text") or ""
						await context.bot.edit_message_text(
							chat_id=chat_id,
							message_id=message_id,
							text=f"{base_text}\n{rating_value} / 👍 טוב / 🤷 סביר"
						)
				except Exception:
					pass
				# סמן להדגשה בפריט שרק דורג ורענן את הרשימה כדי להציג כפתור מעודכן
				context.user_data["backup_highlight_id"] = b_id
				try:
					await self._show_backups_list(update, context)
				except Exception as e:
					msg = str(e).lower()
					if "message is not modified" in msg:
						pass
					else:
						try:
							await query.edit_message_text(f"נשמר הדירוג: {rating_value}")
						except Exception:
							await query.answer("נשמר הדירוג", show_alert=False)
			except Exception as e:
				await query.answer(f"שמירת דירוג נכשלה: {e}", show_alert=True)
			return
		else:
			await query.answer("לא נתמך", show_alert=True)
	
	async def _create_full_backup(self, update: Update, context: ContextTypes.DEFAULT_TYPE):
		query = update.callback_query
		user_id = query.from_user.id
		await query.edit_message_text("⏳ יוצר גיבוי מלא...")
		# יצירת גיבוי מלא (מייצא את כל הקבצים ממונגו לזיפ ושומר ב-GridFS/דיסק)
		try:
			from io import BytesIO
			import zipfile, json
			from database import db
			# אסוף את הקבצים של המשתמש
			files = db.get_user_files(user_id, limit=10000) or []
			backup_id = f"backup_{user_id}_{int(__import__('time').time())}"
			buf = BytesIO()
			with zipfile.ZipFile(buf, 'w', compression=zipfile.ZIP_DEFLATED) as zf:
				# כתיבת תוכן הקבצים
				for doc in files:
					name = doc.get('file_name') or f"file_{doc.get('_id')}"
					code = doc.get('code') or ''
					zf.writestr(name, code)
				# מטאדטה
				metadata = {
					"backup_id": backup_id,
					"user_id": user_id,
					"created_at": __import__('datetime').datetime.now(__import__('datetime').timezone.utc).isoformat(),
					"backup_type": "manual",
					"include_versions": True,
					"file_count": len(files)
				}
				zf.writestr('metadata.json', json.dumps(metadata, indent=2))
			buf.seek(0)
			# שמור בהתאם למצב האחסון
			backup_manager.save_backup_bytes(buf.getvalue(), metadata)
			# שלח קובץ למשתמש
			buf.seek(0)
			await query.message.reply_document(
				document=InputFile(buf, filename=f"{backup_id}.zip"),
				caption=f"✅ גיבוי נוצר בהצלחה\nקבצים: {len(files)} | גודל: {_format_bytes(len(buf.getvalue()))}"
			)
			await self.show_backup_menu(update, context)
		except Exception as e:
			logger.error(f"Failed creating/sending backup: {e}")
			await query.edit_message_text("❌ יצירת הגיבוי נכשלה")
	
	async def _start_full_restore(self, update: Update, context: ContextTypes.DEFAULT_TYPE):
		# נשמר לשם תאימות אם יקראו בפועל, מפנה לרשימת גיבויים
		await self._show_backups_list(update, context)
	
	# הוסרה תמיכה בהעלאת ZIP ישירה מהתפריט כדי למנוע מחיקה גורפת בטעות
	
	async def _show_backups_list(self, update: Update, context: ContextTypes.DEFAULT_TYPE, page: int = 1):
		query = update.callback_query
		user_id = query.from_user.id
		await query.answer()
		highlight_id = context.user_data.pop("backup_highlight_id", None)
		backups = backup_manager.list_backups(user_id)
		# ודא שתמיד מוצגים כל קבצי ה‑ZIP ללא סינון לפי משתמש
		# יעד חזרה דינמי לפי מקור הכניסה ("📚" או GitHub)
		zip_back_to = context.user_data.get('zip_back_to')
		# אם מגיעים מתפריט "📚" או מזרימת "העלה קובץ חדש → קבצי ZIP" (github_upload), אל תסנן לפי ריפו
		current_repo = None if zip_back_to in {'files', 'github_upload'} else context.user_data.get('github_backup_context_repo')
		if current_repo:
			filtered = []
			for b in backups:
				try:
					if getattr(b, 'repo', None) == current_repo:
						filtered.append(b)
				except Exception:
					continue
			backups = filtered
		if not backups:
			# קבע יעד חזרה: ל"📚" אם זה המקור, אחרת לתפריט הגיבוי של GitHub אם יש הקשר, אחרת לתפריט הגיבוי הכללי
			if zip_back_to == 'files':
				back_cb = 'files'
			elif zip_back_to == 'github_upload':
				back_cb = 'upload_file'
			elif current_repo is not None or zip_back_to == 'github':
				back_cb = 'github_backup_menu'
			else:
				back_cb = 'backup_menu'
			keyboard = [[InlineKeyboardButton("🔙 חזור", callback_data=back_cb)]]
			msg = "ℹ️ לא נמצאו גיבויים שמורים."
			if current_repo:
				msg = f"ℹ️ לא נמצאו גיבויים עבור הריפו:\n<code>{current_repo}</code>"
			await query.edit_message_text(
				msg,
				reply_markup=InlineKeyboardMarkup(keyboard)
			)
			return
		
		# עימוד תוצאות
		PAGE_SIZE = 10
		total = len(backups)
		if page < 1:
			page = 1
		total_pages = (total + PAGE_SIZE - 1) // PAGE_SIZE if total > 0 else 1
		if page > total_pages:
			page = total_pages
		start = (page - 1) * PAGE_SIZE
		end = min(start + PAGE_SIZE, total)
		items = backups[start:end]
		# חשב גרסאות (vN) לכל ריפו לפי סדר כרונולוגי (הכי ישן = v1)
		repo_to_sorted: Dict[str, list] = {}
		id_to_version: Dict[str, int] = {}
		try:
			for b in backups:
				repo_name = getattr(b, 'repo', None)
				if not repo_name:
					continue
				repo_to_sorted.setdefault(repo_name, []).append(b)
			for repo_name, arr in repo_to_sorted.items():
				arr.sort(key=lambda x: getattr(x, 'created_at', None))
				for idx, b in enumerate(arr, start=1):
					id_to_version[getattr(b, 'backup_id', '')] = idx
		except Exception:
			id_to_version = {}
		lines = [f"📦 קבצי ZIP שמורים — סה\"כ: {total}\n📄 עמוד {page} מתוך {total_pages}\n"]
		keyboard = []
		delete_mode = bool(context.user_data.get("backup_delete_mode"))
		selected = set(context.user_data.get("backup_delete_selected", set()))
		for info in items:
			highlight = (getattr(info, 'backup_id', '') == highlight_id)
			btype = getattr(info, 'backup_type', 'unknown')
			repo_name = getattr(info, 'repo', None)
			# שורת כותרת לפריט
			if repo_name:
				repo_display = _repo_only(repo_name)
				first_line = f"• {repo_display} — {_format_date(getattr(info, 'created_at', ''))}"
			else:
				first_line = f"• {getattr(info, 'backup_id', '')} — {_format_date(getattr(info, 'created_at', ''))}"
			lines.append(first_line)
			# שורה שנייה עם גודל | קבצים | גרסה (+דירוג אם קיים)
			try:
				rating = db.get_backup_rating(user_id, info.backup_id) or ""
			except Exception:
				rating = ""
			vnum = id_to_version.get(getattr(info, 'backup_id', ''), 1)
			files_cnt = getattr(info, 'file_count', 0) or 0
			files_txt = f"{files_cnt:,}"
			if delete_mode:
				mark = "✅" if info.backup_id in selected else "⬜️"
				second_line = f"  ↳ {mark} | קבצים: {files_txt} | גרסה: v{vnum}"
			else:
				second_line = f"  ↳ גודל: {_format_bytes(getattr(info, 'total_size', 0))} | קבצים: {files_txt} | גרסה: v{vnum}"
			lines.append(second_line)
			row = []
			if delete_mode:
				mark = "✅" if info.backup_id in selected else "⬜️"
				row.append(InlineKeyboardButton(f"{mark} בחר למחיקה", callback_data=f"backup_toggle_del:{info.backup_id}"))
				# הצג גם כפתור הורדה אך בלי גודל על הכפתור עצמו
				btn_text = _build_download_button_text(info, force_hide_size=True, vnum=vnum, rating=rating)
				if highlight:
					btn_text = f"✔️ {btn_text}"
				row.append(InlineKeyboardButton(btn_text, callback_data=f"backup_download_id:{info.backup_id}"))
			else:
				# הצג כפתור שחזור רק עבור גיבויים מסוג DB (לא ל-GitHub ZIP)
				if btype not in {"github_repo_zip"}:
					row.append(InlineKeyboardButton("♻️ שחזר", callback_data=f"backup_restore_id:{info.backup_id}"))
				# כפתור הורדה תמיד זמין עם טקסט תמציתי
				btn_text = _build_download_button_text(info, vnum=vnum, rating=rating)
				if highlight:
					btn_text = f"✔️ {btn_text}"
				row.append(InlineKeyboardButton(btn_text, callback_data=f"backup_download_id:{info.backup_id}"))
			keyboard.append(row)
		# עימוד: הקודם/הבא
		nav = []
		row = build_pagination_row(page, total, PAGE_SIZE, "backup_page_")
		if row:
			nav.extend(row)
		if nav:
			keyboard.append(nav)
		# פעולות נוספות - כפתור חזרה דינמי + מצב מחיקה
		if zip_back_to == 'files':
			back_cb = 'files'
		elif zip_back_to == 'github_upload':
			back_cb = 'upload_file'
		elif current_repo is not None or zip_back_to == 'github':
			back_cb = 'github_backup_menu'
		else:
			back_cb = 'backup_menu'
		controls_row = []
		if delete_mode:
			controls_row.append(InlineKeyboardButton("🗑 אשר ומחק", callback_data="backup_delete_confirm"))
			controls_row.append(InlineKeyboardButton("❌ צא ממצב מחיקה", callback_data="backup_delete_mode_off"))
		else:
			controls_row.append(InlineKeyboardButton("🗑 מחיקה מרובה", callback_data="backup_delete_mode_on"))
		keyboard.append(controls_row)
		keyboard.append([InlineKeyboardButton("🔙 חזור", callback_data=back_cb)])
		await query.edit_message_text("\n".join(lines), reply_markup=InlineKeyboardMarkup(keyboard))

	async def send_rating_prompt(self, update: Update, context: ContextTypes.DEFAULT_TYPE, backup_id: str):
		"""שולח הודעת תיוג עם 3 כפתורים עבור גיבוי מסוים."""
		try:
			keyboard = [
				[InlineKeyboardButton("🏆 מצוין", callback_data=f"backup_rate:{backup_id}:excellent")],
				[InlineKeyboardButton("👍 טוב", callback_data=f"backup_rate:{backup_id}:good")],
				[InlineKeyboardButton("🤷 סביר", callback_data=f"backup_rate:{backup_id}:ok")],
			]
			await context.bot.send_message(
				chat_id=update.effective_chat.id,
				text="תיוג:",
				reply_markup=InlineKeyboardMarkup(keyboard)
			)
		except Exception:
			pass
	
	async def _restore_by_id(self, update: Update, context: ContextTypes.DEFAULT_TYPE, backup_id: str):
		query = update.callback_query
		user_id = query.from_user.id
		await query.edit_message_text("⏳ משחזר מגיבוי נבחר...")
		# מצא את קובץ הגיבוי
		info_list = backup_manager.list_backups(user_id)
		match = next((b for b in info_list if b.backup_id == backup_id), None)
		if not match or not match.file_path or not os.path.exists(match.file_path):
			await query.edit_message_text("❌ הגיבוי לא נמצא בדיסק")
			return
		try:
			results = backup_manager.restore_from_backup(user_id=user_id, backup_path=match.file_path, overwrite=True, purge=True)
			restored = results.get('restored_files', 0)
			errors = results.get('errors', [])
			msg = f"✅ שוחזרו {restored} קבצים בהצלחה מגיבוי {backup_id}"
			if errors:
				msg += f"\n⚠️ שגיאות: {len(errors)}"
			await query.edit_message_text(msg)
		except Exception as e:
			await query.edit_message_text(f"❌ שגיאה בשחזור: {e}")
	
	async def _download_by_id(self, update: Update, context: ContextTypes.DEFAULT_TYPE, backup_id: str):
		query = update.callback_query
		user_id = query.from_user.id
		await query.answer()
		info_list = backup_manager.list_backups(user_id)
		match = next((b for b in info_list if b.backup_id == backup_id), None)
		if not match or not match.file_path or not os.path.exists(match.file_path):
			await query.edit_message_text("❌ הגיבוי לא נמצא בדיסק")
			return
		try:
			with open(match.file_path, 'rb') as f:
				await query.message.reply_document(
					document=InputFile(f, filename=os.path.basename(match.file_path)),
					caption=f"📦 {backup_id} — {_format_bytes(os.path.getsize(match.file_path))}"
				)
			# השאר בתצוגת רשימה — רענן את הרשימה
			try:
				await self._show_backups_list(update, context)
			except Exception as e:
				# התמודד עם מקרה של Message is not modified
				msg = str(e).lower()
				if "message is not modified" not in msg:
					raise
		except Exception as e:
			await query.edit_message_text(f"❌ שגיאה בשליחת קובץ הגיבוי: {e}")<|MERGE_RESOLUTION|>--- conflicted
+++ resolved
@@ -52,7 +52,6 @@
 	except Exception:
 		return str(repo_full)
 
-<<<<<<< HEAD
 def _rating_to_emoji(rating: str) -> str:
 	"""המרת מחרוזת דירוג (למשל "🏆 מצוין") לאימוג'י בלבד ("🏆")."""
 	try:
@@ -74,9 +73,6 @@
 		return ""
 	except Exception:
 		return ""
-
-=======
->>>>>>> c2ac3b1a
 def _build_download_button_text(info, force_hide_size: bool = False, vnum: int = None, rating: str = "") -> str:
 	"""יוצר טקסט תמציתי לכפתור ההורדה הכולל שם עיקרי + תאריך/גודל.
 	מוגבל לאורך בטוח עבור טלגרם (~64 תווים) תוך הבטחת הצגת התאריך."""
@@ -100,11 +96,7 @@
 
 	# אם יש צורך להסתיר את הגודל (למשל במצב מחיקה), בנה טקסט ללא הגודל
 	version_text = f"v{vnum}" if vnum else ""
-<<<<<<< HEAD
 	rating_text = _rating_to_emoji(rating)
-=======
-	rating_text = rating.strip() if isinstance(rating, str) else ""
->>>>>>> c2ac3b1a
 	if force_hide_size:
 		prim_use = _truncate_middle(primary, 24)
 		text = build_button_text(prim_use, version_text, rating_text)
