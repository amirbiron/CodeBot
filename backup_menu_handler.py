--- conflicted
+++ resolved
@@ -416,13 +416,6 @@
 				# כפתור הורדה תמיד זמין עם טקסט תמציתי
 				row.append(InlineKeyboardButton(_build_download_button_text(info, vnum=vnum, rating=rating), callback_data=f"backup_download_id:{info.backup_id}"))
 			keyboard.append(row)
-<<<<<<< HEAD
-			# הסר תווית מתחת לכפתור – הדירוג בתוך הכפתור עצמו
-=======
-			# הוסף תווית דירוג (לא פעילה) מתחת לכפתור במצב רגיל
-			if not delete_mode and rating:
-				keyboard.append([InlineKeyboardButton(rating, callback_data="noop")])
->>>>>>> 61f21078
 		# עימוד: הקודם/הבא
 		nav = []
 		row = build_pagination_row(page, total, PAGE_SIZE, "backup_page_")
