--- conflicted
+++ resolved
@@ -2413,12 +2413,10 @@
                     # הגנה מפני רקורסיות/לולאות בנתיבים (למשל קישורים/תוכן בעייתי)
                     visited_paths: set[str] = set()
 
-<<<<<<< HEAD
                     async def walk_and_zip(start_path: str, base_prefix: str) -> None:
                         stack: list[tuple[str, str]] = [(start_path, base_prefix)]
                         while stack:
                             path, rel_prefix = stack.pop()
-                            # קבל את התוכן עבור הנתיב
                             contents = repo.get_contents(path or "")
                             if not isinstance(contents, list):
                                 contents = [contents]
@@ -2426,28 +2424,6 @@
                                 if item.type == "dir":
                                     next_path = item.path
                                     if next_path in visited_paths:
-=======
-                    async def add_path_to_zip(path: str, rel_prefix: str):
-                        # קבל את התוכן עבור הנתיב
-                        contents = repo.get_contents(path or "")
-                        if not isinstance(contents, list):
-                            contents = [contents]
-                        for item in contents:
-                            if item.type == "dir":
-                                # הימנע מלולאות: אל תבקר שוב באותו נתיב
-                                next_path = item.path
-                                if next_path in visited_paths:
-                                    continue
-                                visited_paths.add(next_path)
-                                await self.apply_rate_limit_delay(user_id)
-                                await add_path_to_zip(next_path, f"{rel_prefix}{item.name}/")
-                            elif item.type == "file":
-                                await self.apply_rate_limit_delay(user_id)
-                                file_obj = repo.get_contents(item.path)
-                                # תמיכה ב־API מדומה שמחזירה רשימה גם עבור קובץ בודד
-                                if isinstance(file_obj, list):
-                                    if not file_obj:
->>>>>>> 72ee5dfb
                                         continue
                                     visited_paths.add(next_path)
                                     await self.apply_rate_limit_delay(user_id)
@@ -2455,7 +2431,6 @@
                                 elif item.type == "file":
                                     await self.apply_rate_limit_delay(user_id)
                                     file_obj = repo.get_contents(item.path)
-                                    # תמיכה ב־API מדומה שמחזירה רשימה גם עבור קובץ בודד
                                     if isinstance(file_obj, list):
                                         if not file_obj:
                                             continue
