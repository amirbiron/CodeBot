name: "🔒 Security Scan"

on:
  schedule:
    - cron: '0 2 1 * *'
  workflow_dispatch:

jobs:
  security-scan:
    name: "🛡️ Security Analysis"
    runs-on: ubuntu-latest
    permissions:
      security-events: write
      contents: read
      issues: write
    env:
      TELEGRAM_BOT_TOKEN: ${{ secrets.TELEGRAM_BOT_TOKEN }}
      TELEGRAM_CHAT_ID: ${{ secrets.TELEGRAM_CHAT_ID }}
    steps:
      - uses: actions/checkout@v4

<<<<<<< HEAD
      - name: "🔎 Debug Telegram notify config"
        run: |
          echo "Has TELEGRAM_BOT_TOKEN: $([ -n "${{ env.TELEGRAM_BOT_TOKEN }}" ] && echo yes || echo no)"
          echo "Has TELEGRAM_CHAT_ID: $([ -n "${{ env.TELEGRAM_CHAT_ID }}" ] && echo yes || echo no)"

=======
>>>>>>> ac62b573
      - name: "🧪 Trivy FS scan (repo)"
        uses: aquasecurity/trivy-action@0.24.0
        with:
          scan-type: fs
          ignore-unfixed: true
          format: 'table'
          exit-code: '0'
          severity: 'CRITICAL,HIGH'
          scanners: 'vuln,secret,config'
          output: trivy-fs.txt

      - name: "🧪 Trivy Dockerfile base image scan"
        uses: aquasecurity/trivy-action@0.24.0
        with:
          image-ref: 'python:3.11-slim'
          format: 'table'
          exit-code: '0'
          severity: 'CRITICAL,HIGH'
          output: trivy-image.txt

      - name: "🔍 CodeQL Analysis"
        uses: github/codeql-action/init@v3
        with:
          languages: python

      - name: "🏗️ Autobuild"
        uses: github/codeql-action/autobuild@v3

      - name: "🔍 Perform CodeQL Analysis"
        uses: github/codeql-action/analyze@v3

      - name: "📣 Post scan summary as Issue"
        id: scan_summary
        uses: actions/github-script@v7
        with:
          result-encoding: string
          script: |
            const owner = context.repo.owner;
            const repo = context.repo.repo;
            const link = `https://github.com/${owner}/${repo}/security/code-scanning`;
            // Attach trivy summaries if present
            const fs = require('fs');
            let trivyFs = '';
            let trivyImg = '';
            try { trivyFs = fs.readFileSync('trivy-fs.txt', 'utf8'); } catch(e) {}
            try { trivyImg = fs.readFileSync('trivy-image.txt', 'utf8'); } catch(e) {}
            let alerts = [];
            let mdBody = '';
            let htmlBody = '';
            let defaultBranch = '';
            let latestCommit = null;
            try {
              const repoInfo = await github.rest.repos.get({ owner, repo });
              defaultBranch = repoInfo.data.default_branch || 'main';
              const commits = await github.rest.repos.listCommits({ owner, repo, sha: defaultBranch, per_page: 1 });
              latestCommit = commits.data && commits.data[0] ? commits.data[0] : null;
            } catch (e) {
              core.warning(`Failed to fetch default branch/commit: ${e.message}`);
            }
            try {
              alerts = await github.paginate(
                github.rest.codeScanning.listAlertsForRepo,
                { owner, repo, state: 'open', per_page: 100 }
              );
              const sevCounts = { critical: 0, high: 0, medium: 0, low: 0, warning: 0, error: 0, note: 0, unknown: 0 };
              for (const a of alerts) {
                const sev = (a.rule && (a.rule.security_severity_level || a.rule.severity)) || a.severity || 'unknown';
                const key = String(sev).toLowerCase();
                if (Object.prototype.hasOwnProperty.call(sevCounts, key)) sevCounts[key] += 1; else sevCounts.unknown += 1;
              }
              const total = alerts.length;
              const commitSha = latestCommit?.sha ? latestCommit.sha.substring(0, 7) : '—';
              const commitUrl = latestCommit?.html_url || '';
              const commitAuthor = latestCommit?.author?.login || latestCommit?.commit?.author?.name || '—';
              const commitDate = latestCommit?.commit?.author?.date ? new Date(latestCommit.commit.author.date).toISOString().slice(0,16).replace('T',' ') + 'Z' : '—';
              const commitMsg = latestCommit?.commit?.message?.split('\n')[0] || '';

              mdBody = [
                `🛡️ Security Scan Summary`,
                `\n\nRepository: ${owner}/${repo}`,
                `\nDefault branch: ${defaultBranch || '—'}`,
                commitUrl ? `\nLatest commit: [${commitSha}](${commitUrl}) by @${commitAuthor} on ${commitDate} — ${commitMsg}` : `\nLatest commit: ${commitSha} by @${commitAuthor} on ${commitDate} — ${commitMsg}`,
                `\n\nLink: [Code Scanning](${link})`,
                `\n\nOpen alerts summary:`,
                `\n- Critical: ${sevCounts.critical}`,
                `\n- High: ${sevCounts.high}`,
                `\n- Medium: ${sevCounts.medium}`,
                `\n- Low: ${sevCounts.low}`,
                `\n- Warning: ${sevCounts.warning}`,
                `\n- Error: ${sevCounts.error}`,
                `\n- Note: ${sevCounts.note}`,
                `\n- Unknown: ${sevCounts.unknown}`,
                `\n\nTotal: ${total}`,
                trivyFs ? `\n\n<details><summary>Trivy FS (CRITICAL/HIGH)</summary>\n\n\n\n\n\n${'```'}\n${trivyFs}\n${'```'}\n</details>` : '',
                trivyImg ? `\n\n<details><summary>Trivy Image python:3.11-slim (CRITICAL/HIGH)</summary>\n\n${'```'}\n${trivyImg}\n${'```'}\n</details>` : ''
              ].join('');

              htmlBody = [
                `<b>🛡️ Security Scan Summary</b>`,
                `<br/><br/>Repository: <code>${owner}/${repo}</code>`,
                `<br/>Default branch: <code>${defaultBranch || '—'}</code>`,
                latestCommit ? `<br/>Latest commit: <a href="${commitUrl}"><code>${commitSha}</code></a> by <b>@${commitAuthor}</b> on ${commitDate} — ${commitMsg}` : '',
                `<br/><br/>Link: <a href="${link}">Code Scanning</a>`,
                `<br/><br/><b>Open alerts summary:</b>`,
                `<br/>• Critical: ${sevCounts.critical}`,
                `<br/>• High: ${sevCounts.high}`,
                `<br/>• Medium: ${sevCounts.medium}`,
                `<br/>• Low: ${sevCounts.low}`,
                `<br/>• Warning: ${sevCounts.warning}`,
                `<br/>• Error: ${sevCounts.error}`,
                `<br/>• Note: ${sevCounts.note}`,
                `<br/>• Unknown: ${sevCounts.unknown}`,
                `<br/><br/>Total: <b>${total}</b>`
              ].join('');
            } catch (err) {
              core.warning(`Failed to fetch Code Scanning alerts: ${err.message}`);
              mdBody = [
                `🛡️ Security Scan Summary`,
                `\n\nRepository: ${owner}/${repo}`,
                `\n\nLink: [Code Scanning](${link})`,
                `\n\nלא ניתן היה למשוך התראות דרך ה‑API. בדקו ידנית בלשונית Security.`
              ].join('');
              htmlBody = [
                `<b>🛡️ Security Scan Summary</b>`,
                `<br/><br/>Repository: <code>${owner}/${repo}</code>`,
                `<br/><br/>Link: <a href="${link}">Code Scanning</a>`,
                `<br/><br/>לא ניתן היה למשוך התראות דרך ה‑API. בדקו ידנית בלשונית Security.`
              ].join('');
            }
            const title = '🛡️ Security Scan Summary';
            // Try to find existing open issue with same title (avoid label dependency)
            const existing = await github.rest.issues.listForRepo({ owner, repo, state: 'open', per_page: 100 });
            const match = (existing.data || []).find(i => i.title === title);
            if (match) {
              await github.rest.issues.update({ owner, repo, issue_number: match.number, body: mdBody });
            } else {
              await github.rest.issues.create({ owner, repo, title, body: mdBody });
            }
            core.setOutput('html', htmlBody);
            core.setOutput('text', mdBody);
            return mdBody;

      - name: "📨 Notify Telegram"
        if: ${{ env.TELEGRAM_BOT_TOKEN != '' && env.TELEGRAM_CHAT_ID != '' }}
        run: |
          MSG="${{ steps.scan_summary.outputs.text }}"
          MAX=3500
          if [ ${#MSG} -gt $MAX ]; then MSG="${MSG:0:$MAX}\n...(truncated)"; fi
          HTTP=$(curl -sS -o /tmp/tg.json -w "%{http_code}" -X POST "https://api.telegram.org/bot${TELEGRAM_BOT_TOKEN}/sendMessage" \
            -d "chat_id=${TELEGRAM_CHAT_ID}" \
            --data-urlencode "text=${MSG}")
          echo "Telegram HTTP=$HTTP"
          if [ "$HTTP" -ge 400 ]; then
            echo "Telegram API error body:"; cat /tmp/tg.json || true
          fi<|MERGE_RESOLUTION|>--- conflicted
+++ resolved
@@ -18,15 +18,10 @@
       TELEGRAM_CHAT_ID: ${{ secrets.TELEGRAM_CHAT_ID }}
     steps:
       - uses: actions/checkout@v4
-
-<<<<<<< HEAD
       - name: "🔎 Debug Telegram notify config"
         run: |
           echo "Has TELEGRAM_BOT_TOKEN: $([ -n "${{ env.TELEGRAM_BOT_TOKEN }}" ] && echo yes || echo no)"
           echo "Has TELEGRAM_CHAT_ID: $([ -n "${{ env.TELEGRAM_CHAT_ID }}" ] && echo yes || echo no)"
-
-=======
->>>>>>> ac62b573
       - name: "🧪 Trivy FS scan (repo)"
         uses: aquasecurity/trivy-action@0.24.0
         with:
