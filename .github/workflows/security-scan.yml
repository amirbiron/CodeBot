--- conflicted
+++ resolved
@@ -51,11 +51,9 @@
           languages: python
         continue-on-error: true
 
-      - name: "🏗️ Autobuild"
-        uses: github/codeql-action/autobuild@v3
-
       - name: "🔍 Perform CodeQL Analysis"
         uses: github/codeql-action/analyze@v3
+        continue-on-error: true
 
       - name: "📣 Post scan summary as Issue"
         id: scan_summary
@@ -172,16 +170,7 @@
       - name: "📨 Notify Telegram"
         if: ${{ env.TELEGRAM_BOT_TOKEN != '' && env.TELEGRAM_CHAT_ID != '' }}
         run: |
-<<<<<<< HEAD
           printf '%s' "${{ steps.scan_summary.outputs.text }}" | head -c 3500 | \
           curl -sS -o /tmp/tg.json -w "%{http_code}" -X POST "https://api.telegram.org/bot${TELEGRAM_BOT_TOKEN}/sendMessage" \
             -d "chat_id=${TELEGRAM_CHAT_ID}" \
-            --data-urlencode "text@-" || true
-=======
-          MSG="${{ steps.scan_summary.outputs.text }}"
-          MAX=3500
-          if [ ${#MSG} -gt $MAX ]; then MSG="${MSG:0:$MAX}\n...(truncated)"; fi
-          curl -sS -o /tmp/tg.json -w "%{http_code}" -X POST "https://api.telegram.org/bot${TELEGRAM_BOT_TOKEN}/sendMessage" \
-            -d "chat_id=${TELEGRAM_CHAT_ID}" \
-            --data-urlencode "text=${MSG}" || true
->>>>>>> 4ba9062b
+            --data-urlencode "text@-" || true