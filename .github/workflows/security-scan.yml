name: "🔒 Security Scan"

on:
  schedule:
    - cron: '0 2 1 * *'
  workflow_dispatch:

jobs:
  security-scan:
    name: "🛡️ Security Analysis"
    runs-on: ubuntu-latest
    continue-on-error: true
    permissions:
      security-events: write
      contents: read
      issues: write
    env:
      TELEGRAM_BOT_TOKEN: ${{ secrets.TELEGRAM_BOT_TOKEN }}
      TELEGRAM_CHAT_ID: ${{ secrets.TELEGRAM_CHAT_ID }}
    steps:
      - uses: actions/checkout@v4
      - name: "🔎 Debug Telegram notify config"
        run: |
          echo "Has TELEGRAM_BOT_TOKEN: $([ -n "${{ env.TELEGRAM_BOT_TOKEN }}" ] && echo yes || echo no)"
          echo "Has TELEGRAM_CHAT_ID: $([ -n "${{ env.TELEGRAM_CHAT_ID }}" ] && echo yes || echo no)"
      - name: "🧪 Trivy FS scan (repo)"
        uses: aquasecurity/trivy-action@0.24.0
        with:
          scan-type: fs
          ignore-unfixed: true
          format: 'table'
          exit-code: '0'
          severity: 'CRITICAL,HIGH'
          scanners: 'vuln,secret,config'
          output: trivy-fs.txt
        continue-on-error: true

      - name: "🧪 Trivy Dockerfile base image scan"
        uses: aquasecurity/trivy-action@0.24.0
        with:
<<<<<<< HEAD
          image-ref: 'python:3.11-alpine'
=======
          image-ref: 'cgr.dev/chainguard/python:latest'
>>>>>>> 5520b6ba
          format: 'table'
          exit-code: '0'
          severity: 'CRITICAL,HIGH'
          output: trivy-image.txt
        continue-on-error: true

      - name: "🔍 CodeQL Analysis"
        uses: github/codeql-action/init@v3
        with:
          languages: python
        continue-on-error: true

      - name: "🔍 Perform CodeQL Analysis"
        uses: github/codeql-action/analyze@v3
        continue-on-error: true

      - name: "📣 Post scan summary as Issue"
        id: scan_summary
        uses: actions/github-script@v7
        continue-on-error: true
        with:
          result-encoding: string
          script: |
            const owner = context.repo.owner;
            const repo = context.repo.repo;
            const link = `https://github.com/${owner}/${repo}/security/code-scanning`;
            // Attach trivy summaries if present
            const fs = require('fs');
            let trivyFs = '';
            let trivyImg = '';
            try { trivyFs = fs.readFileSync('trivy-fs.txt', 'utf8'); } catch(e) {}
            try { trivyImg = fs.readFileSync('trivy-image.txt', 'utf8'); } catch(e) {}
            let alerts = [];
            let mdBody = '';
            let htmlBody = '';
            let defaultBranch = '';
            let latestCommit = null;
            try {
              const repoInfo = await github.rest.repos.get({ owner, repo });
              defaultBranch = repoInfo.data.default_branch || 'main';
              const commits = await github.rest.repos.listCommits({ owner, repo, sha: defaultBranch, per_page: 1 });
              latestCommit = commits.data && commits.data[0] ? commits.data[0] : null;
            } catch (e) {
              core.warning(`Failed to fetch default branch/commit: ${e.message}`);
            }
            try {
              alerts = await github.paginate(
                github.rest.codeScanning.listAlertsForRepo,
                { owner, repo, state: 'open', per_page: 100 }
              );
              const sevCounts = { critical: 0, high: 0, medium: 0, low: 0, warning: 0, error: 0, note: 0, unknown: 0 };
              for (const a of alerts) {
                const sev = (a.rule && (a.rule.security_severity_level || a.rule.severity)) || a.severity || 'unknown';
                const key = String(sev).toLowerCase();
                if (Object.prototype.hasOwnProperty.call(sevCounts, key)) sevCounts[key] += 1; else sevCounts.unknown += 1;
              }
              const total = alerts.length;
              const commitSha = latestCommit?.sha ? latestCommit.sha.substring(0, 7) : '—';
              const commitUrl = latestCommit?.html_url || '';
              const commitAuthor = latestCommit?.author?.login || latestCommit?.commit?.author?.name || '—';
              const commitDate = latestCommit?.commit?.author?.date ? new Date(latestCommit.commit.author.date).toISOString().slice(0,16).replace('T',' ') + 'Z' : '—';
              const commitMsg = latestCommit?.commit?.message?.split('\n')[0] || '';

              mdBody = [
                `🛡️ Security Scan Summary`,
                `\n\nRepository: ${owner}/${repo}`,
                `\nDefault branch: ${defaultBranch || '—'}`,
                commitUrl ? `\nLatest commit: [${commitSha}](${commitUrl}) by @${commitAuthor} on ${commitDate} — ${commitMsg}` : `\nLatest commit: ${commitSha} by @${commitAuthor} on ${commitDate} — ${commitMsg}`,
                `\n\nLink: [Code Scanning](${link})`,
                `\n\nOpen alerts summary:`,
                `\n- Critical: ${sevCounts.critical}`,
                `\n- High: ${sevCounts.high}`,
                `\n- Medium: ${sevCounts.medium}`,
                `\n- Low: ${sevCounts.low}`,
                `\n- Warning: ${sevCounts.warning}`,
                `\n- Error: ${sevCounts.error}`,
                `\n- Note: ${sevCounts.note}`,
                `\n- Unknown: ${sevCounts.unknown}`,
                `\n\nTotal: ${total}`,
                trivyFs ? `\n\n<details><summary>Trivy FS (CRITICAL/HIGH)</summary>\n\n\n\n\n\n${'```'}\n${trivyFs}\n${'```'}\n</details>` : '',
                trivyImg ? `\n\n<details><summary>Trivy Image python:3.11-slim (CRITICAL/HIGH)</summary>\n\n${'```'}\n${trivyImg}\n${'```'}\n</details>` : ''
              ].join('');

              htmlBody = [
                `<b>🛡️ Security Scan Summary</b>`,
                `<br/><br/>Repository: <code>${owner}/${repo}</code>`,
                `<br/>Default branch: <code>${defaultBranch || '—'}</code>`,
                latestCommit ? `<br/>Latest commit: <a href="${commitUrl}"><code>${commitSha}</code></a> by <b>@${commitAuthor}</b> on ${commitDate} — ${commitMsg}` : '',
                `<br/><br/>Link: <a href="${link}">Code Scanning</a>`,
                `<br/><br/><b>Open alerts summary:</b>`,
                `<br/>• Critical: ${sevCounts.critical}`,
                `<br/>• High: ${sevCounts.high}`,
                `<br/>• Medium: ${sevCounts.medium}`,
                `<br/>• Low: ${sevCounts.low}`,
                `<br/>• Warning: ${sevCounts.warning}`,
                `<br/>• Error: ${sevCounts.error}`,
                `<br/>• Note: ${sevCounts.note}`,
                `<br/>• Unknown: ${sevCounts.unknown}`,
                `<br/><br/>Total: <b>${total}</b>`
              ].join('');
            } catch (err) {
              core.warning(`Failed to fetch Code Scanning alerts: ${err.message}`);
              mdBody = [
                `🛡️ Security Scan Summary`,
                `\n\nRepository: ${owner}/${repo}`,
                `\n\nLink: [Code Scanning](${link})`,
                `\n\nלא ניתן היה למשוך התראות דרך ה‑API. בדקו ידנית בלשונית Security.`
              ].join('');
              htmlBody = [
                `<b>🛡️ Security Scan Summary</b>`,
                `<br/><br/>Repository: <code>${owner}/${repo}</code>`,
                `<br/><br/>Link: <a href="${link}">Code Scanning</a>`,
                `<br/><br/>לא ניתן היה למשוך התראות דרך ה‑API. בדקו ידנית בלשונית Security.`
              ].join('');
            }
            const baseTitle = '🛡️ Security Scan Summary';
            const timestamp = new Date().toISOString().slice(0,16).replace('T',' ') + 'Z';
            const title = `${baseTitle} – ${timestamp}`;
            // Close previous open issues with same base title, then create a fresh one for visibility
            try {
              const existing = await github.rest.issues.listForRepo({ owner, repo, state: 'open', per_page: 100 });
              for (const issue of existing.data || []) {
                if ((issue.title || '').startsWith(baseTitle)) {
                  await github.rest.issues.update({ owner, repo, issue_number: issue.number, state: 'closed' });
                }
              }
            } catch (e) {
              core.warning(`Failed to close previous scan issues: ${e.message}`);
            }
            await github.rest.issues.create({ owner, repo, title, body: mdBody });
            core.setOutput('html', htmlBody);
            core.setOutput('text', mdBody);
            return mdBody;

      - name: "📨 Notify Telegram"
        if: ${{ env.TELEGRAM_BOT_TOKEN != '' && env.TELEGRAM_CHAT_ID != '' }}
        run: |
          printf '%s' "${{ steps.scan_summary.outputs.text }}" | head -c 3500 | \
          curl -sS -o /tmp/tg.json -w "%{http_code}" -X POST "https://api.telegram.org/bot${TELEGRAM_BOT_TOKEN}/sendMessage" \
            -d "chat_id=${TELEGRAM_CHAT_ID}" \
            --data-urlencode "text@-" || true<|MERGE_RESOLUTION|>--- conflicted
+++ resolved
@@ -38,11 +38,7 @@
       - name: "🧪 Trivy Dockerfile base image scan"
         uses: aquasecurity/trivy-action@0.24.0
         with:
-<<<<<<< HEAD
-          image-ref: 'python:3.11-alpine'
-=======
           image-ref: 'cgr.dev/chainguard/python:latest'
->>>>>>> 5520b6ba
           format: 'table'
           exit-code: '0'
           severity: 'CRITICAL,HIGH'
