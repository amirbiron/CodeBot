name: CI

on:
  pull_request:
    branches: [ '**' ]
    types: [opened, synchronize, reopened, ready_for_review]
  push:
    branches: [ main ]
  workflow_dispatch:

permissions:
  contents: read
  security-events: write

concurrency:
  group: ${{ github.workflow }}-${{ github.ref }}
  cancel-in-progress: true

jobs:

  code-quality:
    name: "🔍 Code Quality & Security"
    runs-on: ubuntu-latest
    steps:
      - name: 📥 Checkout Code
        uses: actions/checkout@v4
        with:
          fetch-depth: 0
      - name: 🐍 Setup Python
        uses: actions/setup-python@v5
        with:
          python-version: '3.11'
          cache: 'pip'
      - name: 📦 Install Linters & Tools
        run: |
          python -m pip install --upgrade pip
          pip install flake8 black isort mypy bandit safety ruff
      - name: 📋 Lint (Flake8)
        run: |
          flake8 . --count --select=E9,F63,F7,F82 --show-source --statistics
          flake8 . --count --exit-zero --max-complexity=10 --max-line-length=127 --statistics
      - name: 🎨 Format Check (Black)
        run: black --check --diff . || true
      - name: 🔡 Import Sort Check (isort)
        run: isort --check-only --diff . || true
      - name: 🏷️ Type Check (MyPy)
        run: mypy . --ignore-missing-imports || true
      - name: 🔒 Security Scan (Bandit)
        run: bandit -q -r . || true
      - name: 🛡️ Dependency Check (Safety)
        run: safety check --full-report || true
      - name: 🐶 Ruff (optional)
        run: ruff check . || true

  unit-tests:
    name: "🧪 Unit Tests (${{ matrix.python-version }})"
    runs-on: ubuntu-latest
    strategy:
      fail-fast: false
      matrix:
        python-version: [ '3.9', '3.10', '3.11' ]
    services:
      mongodb:
        image: mongo:6.0
        env:
          MONGO_INITDB_ROOT_USERNAME: test
          MONGO_INITDB_ROOT_PASSWORD: test123
        ports:
          - 27017:27017
        options: >-
          --health-cmd "echo 'db.runCommand(\"ping\").ok' | mongosh localhost:27017/test --quiet"
          --health-interval 10s
          --health-timeout 5s
          --health-retries 5
      redis:
        image: redis:7-alpine
        ports:
          - 6379:6379
        options: >-
          --health-cmd "redis-cli ping"
          --health-interval 10s
          --health-timeout 5s
          --health-retries 5
    steps:
      - name: 📥 Checkout Code
        uses: actions/checkout@v4
      - name: 🐍 Setup Python
        uses: actions/setup-python@v5
        with:
          python-version: ${{ matrix.python-version }}
          cache: 'pip'
      - name: 📦 Install Dependencies
        run: |
          python -m pip install --upgrade pip
          pip install wheel poetry-core
          pip install -r requirements.txt
          pip install pytest pytest-asyncio pytest-cov pytest-mock
      - name: 🔎 Dependency integrity (pip check)
        run: pip check || true
      - name: 🧪 Smoke compile
        run: python -m compileall -q .
      - name: 🧪 Run Tests
        env:
          BOT_TOKEN: ${{ secrets.TEST_BOT_TOKEN || '1234567890:TEST_TOKEN_FOR_TESTING' }}
          MONGODB_URL: mongodb://test:test123@localhost:27017/test_db?authSource=admin
          REDIS_URL: redis://localhost:6379/0
          GITHUB_TOKEN: ${{ secrets.TEST_GITHUB_TOKEN }}
          PASTEBIN_API_KEY: ${{ secrets.TEST_PASTEBIN_KEY }}
        run: pytest -v --cov=. --cov-report=xml --cov-report=term

  hadolint:
    name: "Dockerfile lint (hadolint)"
    runs-on: ubuntu-latest
    steps:
      - uses: actions/checkout@v4
      - name: Run hadolint
        uses: hadolint/hadolint-action@v3.1.0
        with:
          dockerfile: Dockerfile
          failure-threshold: error

  gitleaks:
    name: "Secrets scan (gitleaks)"
    runs-on: ubuntu-latest
    steps:
      - uses: actions/checkout@v4
        with:
          fetch-depth: 0
      - name: Run gitleaks
        uses: gitleaks/gitleaks-action@v2
        with:
          args: detect --no-banner --redact --source .
        continue-on-error: true

  semgrep:
    name: "SAST (Semgrep)"
    runs-on: ubuntu-latest
    steps:
      - uses: actions/checkout@v4
      - uses: actions/setup-python@v5
        with:
          python-version: '3.11'
      - name: Semgrep scan
        uses: returntocorp/semgrep-action@v1
        with:
          config: p/ci
          generateSarif: true
        env:
          SEMGREP_APP_TOKEN: ${{ secrets.SEMGREP_APP_TOKEN }}
        continue-on-error: true

  yamllint:
    name: "YAML lint"
    runs-on: ubuntu-latest
    steps:
      - uses: actions/checkout@v4
      - name: Run yamllint
        uses: ibiqlik/action-yamllint@v3
        with:
          file_or_dir: .
          config_file: .yamllint.yaml
        continue-on-error: true

  lychee:
    name: "Link checker (lychee)"
    runs-on: ubuntu-latest
    steps:
      - uses: actions/checkout@v4
      - name: Check links
        uses: lycheeverse/lychee-action@v1
        with:
          args: --no-progress README.md docs/
        env:
          GITHUB_TOKEN: ${{ secrets.GITHUB_TOKEN }}
        continue-on-error: true

  alembic-migrations:
    name: "Alembic migrations check"
<<<<<<< HEAD
    if: ${{ hashFiles('alembic.ini') != '' }}
=======
>>>>>>> edc4dc8a
    runs-on: ubuntu-latest
    services:
      postgres:
        image: postgres:16
        env:
          POSTGRES_USER: postgres
          POSTGRES_PASSWORD: postgres
          POSTGRES_DB: app
        ports:
          - 5432:5432
        options: >-
          --health-cmd="pg_isready -U postgres"
          --health-interval=10s
          --health-timeout=5s
          --health-retries=5
    steps:
      - uses: actions/checkout@v4
      - name: Check if alembic.ini exists
        id: has_alembic
        run: |
          if [ -f alembic.ini ]; then
            echo "exists=true" >> "$GITHUB_OUTPUT"
          else
            echo "exists=false" >> "$GITHUB_OUTPUT"
          fi
      - name: Skip if missing
        if: steps.has_alembic.outputs.exists == 'false'
        run: echo "alembic.ini not found; skipping migration check."
      - uses: actions/setup-python@v5
        if: steps.has_alembic.outputs.exists == 'true'
        with:
          python-version: '3.11'
          cache: 'pip'
      - name: Install dependencies
        if: steps.has_alembic.outputs.exists == 'true'
        run: |
          python -m pip install --upgrade pip
          pip install -r requirements.txt
          pip install alembic psycopg2-binary
      - name: Wait for DB
        if: steps.has_alembic.outputs.exists == 'true'
        run: |
          for i in {1..30}; do
            if pg_isready -h localhost -p 5432 -U postgres; then
              break
            fi
            sleep 2
          done
      - name: Run Alembic migrations
        if: steps.has_alembic.outputs.exists == 'true'
        env:
          DATABASE_URL: postgresql://postgres:postgres@localhost:5432/app
        run: |
          alembic upgrade head
<|MERGE_RESOLUTION|>--- conflicted
+++ resolved
@@ -176,10 +176,7 @@
 
   alembic-migrations:
     name: "Alembic migrations check"
-<<<<<<< HEAD
-    if: ${{ hashFiles('alembic.ini') != '' }}
-=======
->>>>>>> edc4dc8a
+
     runs-on: ubuntu-latest
     services:
       postgres:
