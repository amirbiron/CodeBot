# ===================================
# Code Keeper Bot - Production Dockerfile (Chainguard Python)
# ===================================

# שלב 1: Build stage (wheel build if needed)
<<<<<<< HEAD
FROM python:3.11-alpine AS builder
=======
FROM cgr.dev/chainguard/python:latest AS builder
>>>>>>> e0de1f18

# מידע על התמונה
LABEL maintainer="Code Keeper Bot Team"
LABEL version="1.0.0"
LABEL description="Advanced Telegram bot for managing code snippets"

# משתני סביבה לבילד
ENV PYTHONUNBUFFERED=1
ENV PYTHONDONTWRITEBYTECODE=1
ENV PIP_NO_CACHE_DIR=1
ENV PIP_DISABLE_PIP_VERSION_CHECK=1
# התקנת תלויות מערכת לבילד
RUN apk add --no-cache gcc g++ musl-dev

# יצירת משתמש לא-root
RUN groupadd -r botuser && useradd -r -g botuser botuser

# יצירת תיקיות עבודה
WORKDIR /app

# העתקת requirements והתקנת dependencies
COPY requirements.txt .
COPY constraints.txt .
RUN pip install --user --no-cache-dir -r requirements.txt

######################################
# שלב 2: Production stage (Chainguard)
<<<<<<< HEAD
FROM python:3.11-alpine AS production
=======
FROM cgr.dev/chainguard/python:latest AS production
>>>>>>> e0de1f18

# משתני סביבה לייצור
ENV PYTHONUNBUFFERED=1
ENV PYTHONDONTWRITEBYTECODE=1
ENV PATH="/home/botuser/.local/bin:$PATH"
ENV PYTHONPATH="/app:$PYTHONPATH"
# התקנת תלויות runtime
RUN apk upgrade --no-cache && apk add --no-cache \
    cairo pango gdk-pixbuf fontconfig ttf-dejavu tzdata curl

# יצירת משתמש לא-root
RUN groupadd -r botuser && useradd -r -g botuser botuser

# יצירת תיקיות
RUN mkdir -p /app /app/logs /app/backups /app/temp \
    && chown -R botuser:botuser /app

# העתקת Python packages מ-builder stage
COPY --from=builder --chown=botuser:botuser /root/.local /home/botuser/.local

# מעבר למשתמש לא-root
USER botuser
WORKDIR /app

# העתקת קבצי האפליקציה
COPY --chown=botuser:botuser . .

# הגדרת timezone
ENV TZ=UTC

# פורטים (Render auto-assigns PORT)
EXPOSE ${PORT:-8000}

# בדיקת תקינות - מותאם לRender
HEALTHCHECK --interval=30s --timeout=10s --start-period=5s --retries=3 \
    CMD python -c "import sys; \
try: \
    from config import config; \
    from database import db; \
    assert config.BOT_TOKEN, 'BOT_TOKEN missing'; \
    print('Health check passed'); \
    sys.exit(0); \
except Exception as e: \
    print(f'Health check failed: {e}'); \
    sys.exit(1);"

# פקודת הפעלה - Render compatible
CMD ["sh", "-c", "python main.py"]

######################################
# שלב dev נפרד הוסר; משתמשים באותו בסיס בטוח<|MERGE_RESOLUTION|>--- conflicted
+++ resolved
@@ -3,11 +3,7 @@
 # ===================================
 
 # שלב 1: Build stage (wheel build if needed)
-<<<<<<< HEAD
 FROM python:3.11-alpine AS builder
-=======
-FROM cgr.dev/chainguard/python:latest AS builder
->>>>>>> e0de1f18
 
 # מידע על התמונה
 LABEL maintainer="Code Keeper Bot Team"
@@ -34,12 +30,8 @@
 RUN pip install --user --no-cache-dir -r requirements.txt
 
 ######################################
-# שלב 2: Production stage (Chainguard)
-<<<<<<< HEAD
+# שלב 2: Production stage (Alpine)
 FROM python:3.11-alpine AS production
-=======
-FROM cgr.dev/chainguard/python:latest AS production
->>>>>>> e0de1f18
 
 # משתני סביבה לייצור
 ENV PYTHONUNBUFFERED=1
