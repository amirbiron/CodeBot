--- conflicted
+++ resolved
@@ -356,11 +356,7 @@
             מסך מלא
         </button>
     </div>
-<<<<<<< HEAD
     <div class="search-bar" id="code-search" style="position:sticky;top:0;z-index:5;display:flex;flex-wrap:wrap;gap:.5rem;align-items:center;background:linear-gradient(135deg,#2d4a7c 0%,#3d5a8c 100%);padding:.75rem;border-radius:12px;box-shadow:0 2px 8px rgba(0,0,0,0.2);margin-bottom:.75rem;">
-=======
-    <div class="search-bar" id="code-search" style="display:flex;flex-wrap:wrap;gap:.5rem;align-items:center;background:linear-gradient(135deg,#2d4a7c 0%,#3d5a8c 100%);padding:.75rem;border-radius:12px;box-shadow:0 2px 8px rgba(0,0,0,0.2);margin-bottom:.75rem;">
->>>>>>> 7fdef376
         <input id="codeSearchInput" type="text" placeholder="🔍 חפש בקוד..." style="flex:1 1 220px;min-width:0;background:rgba(255,255,255,.1);border:1px solid rgba(255,255,255,.2);border-radius:8px;padding:.6rem .8rem;color:#fff;font-size:.95rem;outline:none;">
         <span id="codeSearchCount" class="result-count" style="color:rgba(255,255,255,.9);font-size:.85rem;padding:.35rem .6rem;background:rgba(255,255,255,.12);border-radius:6px;min-width:60px;text-align:center;flex:0 0 auto;"></span>
         <button id="codeSearchNext" type="button" class="btn btn-secondary btn-icon" title="הבא" style="background:rgba(255,255,255,.12);border:1px solid rgba(255,255,255,.2);flex:0 0 auto;">▶</button>
@@ -663,14 +659,7 @@
             const n = highlightTerm(term);
             if (term && n > 0) {
                 focusFirst();
-<<<<<<< HEAD
                 justAutoFocused = true; // לחיצה ראשונה על "הבא" לא תדלג
-=======
-<<<<<<< HEAD
-                justAutoFocused = true; // לחיצה ראשונה על "הבא" לא תדלג
-=======
->>>>>>> origin/main
->>>>>>> 7fdef376
             }
             updateCount(n, term);
         });
@@ -680,8 +669,6 @@
             restore();
             updateCount(0, '');
             justAutoFocused = false;
-<<<<<<< HEAD
-=======
         });
 
         if (nextBtn) {
@@ -728,7 +715,6 @@
                     }
                 }
             }
->>>>>>> 7fdef376
         });
 
         if (nextBtn) {
