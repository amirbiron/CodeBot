--- conflicted
+++ resolved
@@ -147,7 +147,6 @@
   </form>
 </div>
 {% endblock %}
-<<<<<<< HEAD
 {% block extra_js %}
 <script>
   document.addEventListener('DOMContentLoaded', async function () {
@@ -259,7 +258,6 @@
 </script>
 {% endblock %}
 
-=======
 
 {% block extra_css %}
 <style>
@@ -436,4 +434,3 @@
 })();
 </script>
 {% endblock %}
->>>>>>> 64e8600d
