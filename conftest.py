--- conflicted
+++ resolved
@@ -75,15 +75,11 @@
             if "performance" in item.keywords and "heavy" in item.keywords:
                 item.add_marker(skip_heavy)
 
-<<<<<<< HEAD
-=======
     # הפיקסצ'ר שמנקה את http_async רלוונטי רק לטסטים אסינכרוניים
     for item in items:
         if item.get_closest_marker("asyncio"):
             item.add_marker(pytest.mark.usefixtures("_reset_http_async_session_between_tests"))
 
-
->>>>>>> 71a1eec7
 def pytest_runtest_makereport(item: pytest.Item, call: pytest.CallInfo) -> None:  # type: ignore[override]
     if call.when == "call" and "performance" in item.keywords:
         # call.duration is not guaranteed; compute from start/stop
@@ -225,13 +221,10 @@
         pass
 
 
-<<<<<<< HEAD
 @pytest_asyncio.fixture(autouse=True)
-async def _reset_http_async_session_between_tests(request=None) -> None:
-=======
-@pytest_asyncio.fixture
-async def _reset_http_async_session_between_tests() -> None:
->>>>>>> 71a1eec7
+async def _reset_http_async_session_between_tests(
+    request: Optional[pytest.FixtureRequest] = None,
+) -> None:
     """סוגר את הסשן הגלובלי של http_async לפני ואחרי כל טסט אסינכרוני."""
     try:
         from http_async import close_session  # type: ignore
@@ -243,14 +236,18 @@
             is_async_test = request.node.get_closest_marker("asyncio") is not None
         except Exception:
             is_async_test = True
+
     if not is_async_test or close_session is None:
         yield
         return
+
     try:
         await close_session()
     except Exception:
         pass
+
     yield
+
     try:
         await close_session()
     except Exception:
